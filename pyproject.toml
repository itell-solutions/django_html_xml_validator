--- conflicted
+++ resolved
@@ -18,10 +18,7 @@
 line_length = 120
 default_section = "THIRDPARTY"
 known_first_party = "django_html_xml_validator"
-<<<<<<< HEAD
-=======
 skip_glob = "venv"
->>>>>>> 6099ef94
 
 [tool.poetry]
 name = "django_html_xml_validator"
